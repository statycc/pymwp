name: Profile

on:
  schedule:
    - cron:  '0 0 * * *'  # run daily at midnight
  workflow_dispatch:
    branches: [ main ]

jobs:
  profile-examples:
    runs-on: ubuntu-latest
    steps:
      - uses: actions/checkout@v2
      - uses: actions/setup-python@v2
        with:
          python-version: "3.10"

      - uses: kenchan0130/actions-system-info@master
        id: system-info

<<<<<<< HEAD
=======
      - name: Check outputs
        run: |
          OUTPUTS=(
            "CPU Core: ${{ steps.system-info.outputs.cpu-core }}"
            "CPU Model: ${{ steps.system-info.outputs.cpu-model }}"
            "Hostname: ${{ steps.system-info.outputs.hostname }}"
            "Kernel release: ${{ steps.system-info.outputs.kernel-release }}"
            "Name: ${{ steps.system-info.outputs.name }}"
            "Platform: ${{ steps.system-info.outputs.platform }}"
            "Release: ${{ steps.system-info.outputs.release }}"
            "Total memory bytes: ${{ steps.system-info.outputs.totalmem }}"
          )
          IS_EMPTY_OUTOUT=false
          for OUTPUT in "${OUTPUTS[@]}";do
            echo "${OUTPUT}"
            OUT=$(echo ${OUTPUT} | cut -d ':' -f2- | xargs)
            if [[ -z "${OUT}" ]];then
              IS_EMPTY_OUTOUT=true
            fi
          done
          if "$IS_EMPTY_OUTOUT";then
            exit 1
          fi

>>>>>>> e10ead40
      - name: Run profiler
        run: |
        pip3 install -r requirements-dev.txt
        make cprofile

      - name: Save profiler results
        uses: actions/upload-artifact@v2
        with:
          name: cProfile results
          path: profile/*.txt
          retention-days: 7<|MERGE_RESOLUTION|>--- conflicted
+++ resolved
@@ -18,8 +18,6 @@
       - uses: kenchan0130/actions-system-info@master
         id: system-info
 
-<<<<<<< HEAD
-=======
       - name: Check outputs
         run: |
           OUTPUTS=(
@@ -44,11 +42,8 @@
             exit 1
           fi
 
->>>>>>> e10ead40
       - name: Run profiler
-        run: |
-        pip3 install -r requirements-dev.txt
-        make cprofile
+        run: make profile
 
       - name: Save profiler results
         uses: actions/upload-artifact@v2
