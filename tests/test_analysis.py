from pytest import raises
from pymwp import Analysis
from .mocks.ast_mocks import \
    EMPTY_MAIN, INFINITE_2C, NOT_INFINITE_2C, \
    IF_WO_BRACES, IF_WITH_BRACES, VARIABLE_IGNORED

PARSE_METHOD = 'pymwp.analysis.Analysis.parse_c_file'


def test_analyze_empty_file(mocker):
    """Empty C file raises non-zero system exit"""
    mocker.patch(PARSE_METHOD, return_value=None)
    with raises(SystemExit):
        Analysis.run('empty input')


def test_analyze_empty_main(mocker):
    """Empty main method raises non-zero system exit"""
    mocker.patch(PARSE_METHOD, return_value=EMPTY_MAIN)
    with raises(SystemExit):
        Analysis.run('empty main')


def test_analyze_simple_infinite(mocker):
    """Check analysis result for infinite/infinite_2.c"""
    mocker.patch(PARSE_METHOD, return_value=INFINITE_2C)
    relation, combinations = Analysis.run("infinite 2", no_save=True)

<<<<<<< HEAD
    assert combinations == []  # no combinations since it is infinite
    assert relation.variables == []  # expected these variables
=======
    # no combinations since it is infinite
    assert combinations == []
    # expected these variables
    assert relation.variables == ['X0', 'X1']
    # check that *some* deltas match expected outputs
    try:
        assert str(relation.matrix[0][0].list[0]) == 'm'
        assert str(relation.matrix[0][0].list[1]) == 'i.delta(0,0)'
        assert str(relation.matrix[0][0].list[2]) == 'i.delta(1,0)'
        assert str(relation.matrix[0][0].list[3]) == 'i.delta(2,0)'
    except AssertionError:
        relation.show()
        raise

>>>>>>> a217b341

def test_analyze_simple_non_infinite(mocker):
    """Check analysis result for not_infinite/notinfinite_2.c"""
    mocker.patch(PARSE_METHOD, return_value=NOT_INFINITE_2C)
    relation, combinations = Analysis.run("not infinite 2", no_save=True)

    # match expected choices and variables
    assert relation.variables == ['X0', 'X1']
    assert combinations == [[0, 0], [0, 1], [0, 2], [1, 0], [1, 1], [1, 2],
                            [2, 0], [2, 1], [2, 2]]
    # match *some* deltas from the matrix
    assert str(relation.matrix[0][0].list[0]) == 'w.delta(0,0)'
    assert str(relation.matrix[0][0].list[1]) == 'w.delta(1,0)'
    assert str(relation.matrix[0][0].list[2]) == 'w.delta(2,0)'


def test_analyze_if_with_braces(mocker):
    """If...else program using curly braces; result is 0-matrix."""
    mocker.patch(PARSE_METHOD, return_value=IF_WITH_BRACES)
    relation, combinations = Analysis.run("if_braces", no_save=True)

    # match choices and variables
    assert relation.variables == ['x', 'x1', 'x2', 'x3', 'y']
    assert combinations == [[0, 0], [0, 1], [0, 2], [1, 0], [1, 1], [1, 2],
                            [2, 0], [2, 1], [2, 2]]
    # all monomials are 0s
    try:
        for i, _ in enumerate(relation.variables):
            for j, _ in enumerate(relation.variables):
                assert relation.matrix[i][j].list[0].scalar == 'o'
    except AssertionError:
        relation.show()
        raise


def test_analyze_if_without_braces(mocker):
    """If...else program NOT using curly braces; result is 0-matrix, expect
    exact same output as previous test."""
    mocker.patch(PARSE_METHOD, return_value=IF_WO_BRACES)
    relation, combinations = Analysis.run("if_wo_braces", no_save=True)

    # match choices and variables
    assert relation.variables == ['x', 'x1', 'x2', 'x3', 'y']
    assert combinations == [[0, 0], [0, 1], [0, 2], [1, 0], [1, 1], [1, 2],
                            [2, 0], [2, 1], [2, 2]]
    # all monomials are 0s
    try:
        for i, _ in enumerate(relation.variables):
            for j, _ in enumerate(relation.variables):
                assert relation.matrix[i][j].list[0].scalar == 'o'
    except AssertionError:
        relation.show()
        raise


def test_analyze_variable_ignore(mocker):
    """Analysis picks up variable one left of assignment,
    see issue #11: https://github.com/seiller/pymwp/issues/11 """
    mocker.patch(PARSE_METHOD, return_value=VARIABLE_IGNORED)
    relation, combinations = Analysis.run("variable_ignored", no_save=True)

    assert combinations == [[0, 0], [0, 1], [0, 2], [1, 0], [1, 1], [1, 2],
                            [2, 0], [2, 1], [2, 2]]
    assert relation.variables == ['X2', 'X3', 'X1', 'X4']

    wmp = '+w.delta(0,0)+m.delta(1,0)+p.delta(2,0)'
    wpm = '+w.delta(0,0)+p.delta(1,0)+m.delta(2,0)'
    o = '+o'
    m = '+m'
    res = [
        [o, o, o, o],
        [wmp, m, o, wmp],
        [wpm, o, m, wpm],
        [o, o, o, o],
    ]

    try:
        for i in range(len(relation.variables)):
            for j in range(len(relation.variables)):
                assert str(relation.matrix[i][j]).strip() == res[i][j]
    except AssertionError:
        relation.show()
        raise<|MERGE_RESOLUTION|>--- conflicted
+++ resolved
@@ -26,25 +26,9 @@
     mocker.patch(PARSE_METHOD, return_value=INFINITE_2C)
     relation, combinations = Analysis.run("infinite 2", no_save=True)
 
-<<<<<<< HEAD
     assert combinations == []  # no combinations since it is infinite
     assert relation.variables == []  # expected these variables
-=======
-    # no combinations since it is infinite
-    assert combinations == []
-    # expected these variables
-    assert relation.variables == ['X0', 'X1']
-    # check that *some* deltas match expected outputs
-    try:
-        assert str(relation.matrix[0][0].list[0]) == 'm'
-        assert str(relation.matrix[0][0].list[1]) == 'i.delta(0,0)'
-        assert str(relation.matrix[0][0].list[2]) == 'i.delta(1,0)'
-        assert str(relation.matrix[0][0].list[3]) == 'i.delta(2,0)'
-    except AssertionError:
-        relation.show()
-        raise
 
->>>>>>> a217b341
 
 def test_analyze_simple_non_infinite(mocker):
     """Check analysis result for not_infinite/notinfinite_2.c"""
