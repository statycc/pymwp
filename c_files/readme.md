--- conflicted
+++ resolved
@@ -2,61 +2,6 @@
 
 ## List of Examples
 
-<<<<<<< HEAD
-| Category             | Program               | Description                                               |
-|----------------------|-----------------------|-----------------------------------------------------------|
-| Basics               | `assign_expression.c` | assign result of binary operation to variable             |
-|                      | `assign_variable.c`   | assign using variable                                     |
-|                      | `if.c`                | assignment within conditional statement                   |
-|                      | `if_else.c`           | conditional statement with `if` and `else`                |
-|                      | `inline_variable.c`   | local variable declaration                                |
-|                      | `while_1.c`           | while loop with assignment                                |
-|                      | `while_2.c`           | while loop with binary operation                          |
-|                      | `while_3.c`           | non-infinite while loop with three variables              |
-|                      | `while_if.c`          | while loop followed by `if...else`                        |
-| Implementation Paper | `example8.c`          | An illustration of the sum of two choices.                |
-|                      | `example14.c`         | Examples with function call                               |
-|                      | `example16.c`         | Example of an inlined function call                       |
-| Infinite             | `exponent_1.c`        | exponential computation                                   |
-|                      | `exponent_2.c`        | alternative exponential computation                       |
-|                      | `infinite_2.c`        | `while` loop with binary operations                       |
-|                      | `infinite_3.c`        | `while` loop and `if` statement                           |
-|                      | `infinite_4.c`        | `while` loop                                              |
-|                      | `infinite_5.c`        | `while` loop and `if` statement                           |
-|                      | `infinite_6.c`        | `if...else` and `while` loop                              |
-|                      | `infinite_7.c`        | 2 `while` loops and `if`                                  |
-|                      | `infinite_8.c`        | `while` with nested `if...else` and other conditionals    |
-| Not Infinite         | `notinfinite_2.c`     | binary operations                                         |
-|                      | `notinfinite_3.c`     | `if` and `while` loop                                     | 
-|                      | `notinfinite_4.c`     | `if` and `while` loop                                     | 
-|                      | `notinfinite_5.c`     | `if` and `while` loop                                     | 
-|                      | `notinfinite_6.c`     | `if...else` and `while` loop                              |
-|                      | `notinfinite_7.c`     | 2 `while` loops and `if`                                  |
-|                      | `notinfinite_8.c`     | `while` with nested `if...else` and other conditionals    |
-| Original Paper       | `example3_1_a.c`      | Analysis of two commands                                  |
-|                      | `example3_1_b.c`      | Analysis of two commands                                  |
-|                      | `example3_1_c.c`      | Binary operation inside `while` loop                      |
-|                      | `example3_1_d.c`      | Two variables and a `while` loop                          |
-|                      | `example3_2.c`        | Three variables and `while` loop                          |
-|                      | `example3_4.c`        | Iteration with 5 variables, using while (W) rule          |
-|                      | `example3_4_loop.c`   | Iteration with 5 variables, using loop (L) rule           |
-|                      | `example5_1.c`        | Adding two variables                                      |
-|                      | `example7_10.c`       | program with `if...else` and 3 variables                  |
-|                      | `example7_11.c`       | Binary operations with 4 variables                        |
-| Other                | `dense.c`             | Produces a 3 x 3 dense matrix.                            |
-|                      | `dense_loop.c`        | Produces a dense matrix with infinite coefficients in it. |
-|                      | `explosion.c`         | Explosion of the number of cases                          |
-|                      | `gcd.c`               | Greatest common divisor by subtraction                    |
-|                      | `long.c`              | Longer program with multiple loops and nested statements  |
-|                      | `simplified_dense.c`  | Simplified dense matrix                                   |
-|                      | `xnu.c`               | SPEC CPU2006	hmmer/src/masks.c XNU function               |
-| Tool paper[^2]       | `tool_ex_1.c`         | Sect 1. Example 1 from pymwp tool paper                   |
-|                      | `tool_ex_2.c`         | Sect 2.2 Example 2 from pymwp tool paper                  |
-|                      | `tool_ex_3.c`         | Sect 2.2 Example 3 from pymwp tool paper                  |
-|                      | `t19.c_c4b`           | Table 1: t19.c from Carbonneaux et al. 2015[^1]           |
-|                      | `t20.c_c4b`           | Table 1: t20.c from Carbonneaux et al. 2015[^1]           |
-|                      | `t47.c_c4b`           | Table 1: t47.c from Carbonneaux et al. 2015[^1]           |
-=======
 | Category                 | Program               | Description                                               |
 |--------------------------|-----------------------|-----------------------------------------------------------|
 | Basics                   | `assign_expression.c` | assign result of binary operation to variable             |
@@ -111,7 +56,6 @@
 |                          | `t20.c_c4b`           | Table 1: t20.c from Carbonneaux et al. 2015[^4]           |
 |                          | `t47.c_c4b`           | Table 1: t47.c from Carbonneaux et al. 2015[^4]           |
 
->>>>>>> f9ce41bd
 
 [^1]: "mwp-Analysis Improvement and Implementation: Realizing Implicit Computational Complexity" <https://doi.org/10.4230/LIPIcs.FSCD.2022.26>
 [^2]: "A Flow Calculus of mwp-Bounds for Complexity Analysis" <https://doi.org/10.1145/1555746.1555752>
