#!/usr/bin/env python3

# -----------------------------------------------------------------------------
# Copyright (c) 2020-2024 C. Aubert, T. Rubiano, N. Rusch and T. Seiller.
#
# This file is part of pymwp.
#
# pymwp is free software: you can redistribute it and/or modify it under the
# terms of the GNU General Public License as published by the Free Software
# Foundation, either version 3 of the License, or (at your option) any later
# version.
#
# pymwp is distributed in the hope that it will be useful, but WITHOUT ANY
# WARRANTY; without even the implied warranty of MERCHANTABILITY or FITNESS FOR
# A PARTICULAR PURPOSE. See the GNU General Public License for more details.
#
# You should have received a copy of the GNU General Public License along with
# pymwp. If not, see <https://www.gnu.org/licenses/>.
# -----------------------------------------------------------------------------

"""
Provides command line interface to executing pymwp analysis with arguments.

This method enables executing MWP analysis through command line.

If user has installed pymwp through pip, this will be the entry point
of that command when calling:  `pymwp c/file/path --args`

The command behavior is to run the analysis on the specified file,
applying the optional flags.

The available arguments are specified below in `_parse_args` -method.

This method also initializes the program logger that displays debugging
information on the screen. The logger default to log level DEBUG. Analysis
output can be muted by specifying command line argument `--silent`.
"""

import argparse
import logging
import sys
from argparse import RawTextHelpFormatter
from typing import List, Optional, Type, Union

from . import __version__, __title__ as pymwp
from . import Parser, Result, Analysis, LoopAnalysis
from .file_io import default_file_out, loc, save_result


def main():
    """Implementation of MWP analysis on C code in Python."""
    parser = argparse.ArgumentParser(
        prog=pymwp, description=main.__doc__,
        formatter_class=RawTextHelpFormatter)
    args = __parse_args(parser)

    if not args.input_file:
        parser.print_help()
        sys.exit(1)

    # setup logger
    level = 0 if args.silent else 30 if args.info else 40
    __setup_logger(logging.FATAL - level, args.logfile, args.no_time)

    # get parser args then get AST
    parser_kwargs = {'use_cpp': not args.no_cpp}
    if not args.no_cpp:  # only when use_cpp is True
        parser_kwargs['cpp_path'] = args.cpp_path
        parser_kwargs['cpp_args'] = args.cpp_args
    c_headers = args.headers.split(',') if args.headers else None
    ast = Parser.parse(args.input_file, c_headers, **(parser_kwargs or {}))

    # setup arguments
    result = Result()
    result.program.program_path = args.input_file
    result.program.n_lines = loc(args.input_file)

<<<<<<< HEAD
    analyzer: Type[Union[Analysis, LoopAnalysis]] = \
        LoopAnalysis if args.loop else Analysis
    result = analyzer.run(ast, result, eval=not args.no_eval,
                          fin=args.fin, silent=args.strict)

=======
    result = Analysis.run(ast, result, args.fin, args.strict)
>>>>>>> 17aad508
    if not args.no_save:
        file_out = args.out or default_file_out(args.input_file)
        save_result(file_out, result)


def __parse_args(
        parser: argparse.ArgumentParser, args: Optional[List] = None
) -> argparse.Namespace:
    """Setup available program arguments."""
    parser.add_argument(
        'input_file',
        help="C source code file to analyze",
        nargs="?"
    )
    parser.add_argument(
        '--out', '-o',
        action="store",
        dest="out",
        metavar="FILE",
        help="file where to store analysis result",
    )
    parser.add_argument(
        '--cpp_path',
        action='store',
        default='gcc',
        metavar="PATH",
        help='C pre-processor [default: gcc]',
    )
    parser.add_argument(
        '--cpp_args',
        action='store',
        default='-E',
        metavar="ARGS",
        help='C pre-processor arguments [default: -E]',
    )
    parser.add_argument(
        "--headers",
        action="store",
        metavar="DIR",
        help="C headers dir paths, separate by comma",
    )
    parser.add_argument(
        "--no_cpp",
        action='store_true',
        help="disable C pre-processor"
    )
    parser.add_argument(
        "--no_save",
        action='store_true',
        help="do not write analysis result to a file"
    )
    parser.add_argument(
        "--no_time",
        action='store_true',
        help="display log without timestamps"
    )
    parser.add_argument(
        "--loop",
        action='store_true',
        help="run loop analysis"
    )
    parser.add_argument(
        "--fin",
        action='store_true',
        help="ensure analysis completion in all cases"
    )
    parser.add_argument(
        "--strict",
        action='store_true',
        help="require full syntax compliance to analyze"
    )
    parser.add_argument(
        "--logfile",
        action="store",
        metavar="FILE",
        help="write console output to a file",
    )
    parser.add_argument(
        '--info', '-i',
        action='store_true',
        help="set logging level to info"
    )
    parser.add_argument(
        "--silent", '-s',
        action='store_true',
        help="disable all terminal output"
    )
    parser.add_argument(
        "--version",
        action="version",
        version="%(prog)s " + __version__,
    )
    return parser.parse_args(args)


def __setup_logger(
        level: int = logging.ERROR, log_filename: Optional[str] = None,
        hide_time: bool = False
) -> None:
    """Create a configured instance of logger.

    Arguments:
        level: Describe the severity level of the logs to handle.
            see: https://docs.python.org/3/library/logging.html#levels
        log_filename: Write logging info to a file
    """
    fmt = "%(levelname)s (%(module)s): %(message)s" if hide_time else \
        "[%(asctime)s] %(levelname)s (%(module)s): %(message)s"
    date_fmt = "%H:%M:%S"
    formatter = logging.Formatter(fmt, datefmt=date_fmt)

    logger = logging.getLogger(pymwp)
    logger.setLevel(level)

    stream_handler = logging.StreamHandler()
    stream_handler.setFormatter(formatter)
    logger.addHandler(stream_handler)

    if log_filename is not None:
        file_handler = logging.FileHandler(log_filename)
        file_handler.setFormatter(formatter)
        logger.addHandler(file_handler)


if __name__ == '__main__':
    main()<|MERGE_RESOLUTION|>--- conflicted
+++ resolved
@@ -75,15 +75,10 @@
     result.program.program_path = args.input_file
     result.program.n_lines = loc(args.input_file)
 
-<<<<<<< HEAD
     analyzer: Type[Union[Analysis, LoopAnalysis]] = \
         LoopAnalysis if args.loop else Analysis
-    result = analyzer.run(ast, result, eval=not args.no_eval,
-                          fin=args.fin, silent=args.strict)
-
-=======
-    result = Analysis.run(ast, result, args.fin, args.strict)
->>>>>>> 17aad508
+    result = analyzer.run(ast, result, args.fin, args.strict)
+
     if not args.no_save:
         file_out = args.out or default_file_out(args.input_file)
         save_result(file_out, result)
