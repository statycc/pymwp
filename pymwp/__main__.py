#!/usr/bin/env python3

# -----------------------------------------------------------------------------
# Copyright (c) 2020-2024 C. Aubert, T. Rubiano, N. Rusch and T. Seiller.
#
# This file is part of pymwp.
#
# pymwp is free software: you can redistribute it and/or modify it under the
# terms of the GNU General Public License as published by the Free Software
# Foundation, either version 3 of the License, or (at your option) any later
# version.
#
# pymwp is distributed in the hope that it will be useful, but WITHOUT ANY
# WARRANTY; without even the implied warranty of MERCHANTABILITY or FITNESS FOR
# A PARTICULAR PURPOSE. See the GNU General Public License for more details.
#
# You should have received a copy of the GNU General Public License along with
# pymwp. If not, see <https://www.gnu.org/licenses/>.
# -----------------------------------------------------------------------------

"""
Provides command line interface to executing pymwp analysis with arguments.

This method enables executing MWP analysis through command line.

If user has installed pymwp through pip, this will be the entry point
of that command when calling:  `pymwp c/file/path --args`

The command behavior is to run the analysis on the specified file,
applying the optional flags.

The available arguments are specified below in `_parse_args` -method.

This method also initializes the program logger that displays debugging
information on the screen. The logger default to log level DEBUG. Analysis
output can be muted by specifying command line argument `--silent`.
"""

import argparse
import logging
import sys
from argparse import RawTextHelpFormatter
from typing import List, Optional, Type, Union

from . import __version__, __title__ as pymwp
from . import Parser, Result, Analysis, LoopAnalysis
from .file_io import default_file_out, loc, save_result


def main():
    """Implementation of MWP analysis on C code in Python."""
    parser = argparse.ArgumentParser(
        prog=pymwp, description=main.__doc__,
        formatter_class=RawTextHelpFormatter)
    args = __parse_args(parser)

    if not args.input_file:
        parser.print_help()
        sys.exit(1)

    # setup logger
    level = 0 if args.silent else 30 if args.info else 40
    __setup_logger(logging.FATAL - level, args.logfile, args.no_time)

    # get parser args then get AST
    parser_kwargs = {'use_cpp': not args.no_cpp}
    if not args.no_cpp:  # only when use_cpp is True
        parser_kwargs['cpp_path'] = args.cpp_path
        parser_kwargs['cpp_args'] = args.cpp_args
    c_headers = args.headers.split(',') if args.headers else None
    ast = Parser.parse(args.input_file, c_headers, **(parser_kwargs or {}))

    # setup arguments
    result = Result()
    result.program.program_path = args.input_file
    result.program.n_lines = loc(args.input_file)

    analyzer: Type[Union[Analysis, LoopAnalysis]] = \
        LoopAnalysis if args.loop else Analysis
    result = analyzer.run(ast, result, fin=args.fin, strict=args.strict)

    if not args.no_save:
        file_out = args.out or default_file_out(args.input_file)
        save_result(file_out, result)


def __parse_args(
        parser: argparse.ArgumentParser, args: Optional[List] = None
) -> argparse.Namespace:
    """Setup available program arguments."""
    parser.add_argument(
        'input_file',
        help="C source code file to analyze",
        nargs="?"
    )
    parser.add_argument(
        '--out', '-o',
        action="store",
        dest="out",
        metavar="FILE",
        help="file where to store analysis result",
    )
    parser.add_argument(
<<<<<<< HEAD
        '--cpp_path',
        action='store',
        default='gcc',
        metavar="PATH",
        help='C pre-processor [default: gcc]',
    )
    parser.add_argument(
        '--cpp_args',
        action='store',
        default='-E',
        metavar="ARGS",
        help='C pre-processor arguments [default: -E]',
    )
    parser.add_argument(
        "--headers",
        action="store",
        metavar="DIR",
        help="C headers dir paths, separate by comma",
    )
    parser.add_argument(
        "--logfile",
        action="store",
        metavar="FILE",
        help="write console output to a file",
    )
    parser.add_argument(
        "--fin",
=======
        "--no_save",
>>>>>>> c671bbdd
        action='store_true',
        help="ensure analysis completion in all cases"
    )
    parser.add_argument(
        '--info',
        action='store_true',
        help="set logging level to info"
    )
    parser.add_argument(
        "--loop",
        action='store_true',
        help="run loop analysis"
    )
    parser.add_argument(
        "--no_cpp",
        action='store_true',
        help="disable C pre-processor"
    )
    parser.add_argument(
        "--no_save",
        action='store_true',
        help="do not write analysis result to a file"
    )
    parser.add_argument(
        "--no_time",
        action='store_true',
        help="display log without timestamps"
    )
    parser.add_argument(
        "--silent",
        action='store_true',
        help="disable all terminal output"
    )
    parser.add_argument(
        "--strict",
        action='store_true',
        help="require full syntax compliance to analyze"
    )
    parser.add_argument(
        "--version",
        action="version",
        version="%(prog)s " + __version__,
    )
    compiler = parser.add_argument_group('C compiler options')
    compiler.add_argument(
        '--cpp_path',
        action='store',
        default='gcc',
        metavar="PATH",
        help='pre-processor [default: gcc]',
    )
    compiler.add_argument(
        '--cpp_args',
        action='store',
        default='-E',
        metavar="ARGS",
        help='pre-processor arguments [default: -E]',
    )
    compiler.add_argument(
        "--headers",
        action="store",
        metavar="DIR",
        help="headers dir paths, separate by comma",
    )
    compiler.add_argument(
        "--no_cpp",
        action='store_true',
        help="disable pre-processor"
    )

    return parser.parse_args(args)


def __setup_logger(
        level: int = logging.ERROR, log_filename: Optional[str] = None,
        hide_time: bool = False
) -> None:
    """Create a configured instance of logger.

    Arguments:
        level: Describe the severity level of the logs to handle.
            see: https://docs.python.org/3/library/logging.html#levels
        log_filename: Write logging info to a file
    """
    fmt = "%(levelname)s (%(module)s): %(message)s" if hide_time else \
        "[%(asctime)s] %(levelname)s (%(module)s): %(message)s"
    date_fmt = "%H:%M:%S"
    formatter = logging.Formatter(fmt, datefmt=date_fmt)

    logger = logging.getLogger(pymwp)
    logger.setLevel(level)

    stream_handler = logging.StreamHandler()
    stream_handler.setFormatter(formatter)
    logger.addHandler(stream_handler)

    if log_filename is not None:
        file_handler = logging.FileHandler(log_filename)
        file_handler.setFormatter(formatter)
        logger.addHandler(file_handler)


if __name__ == '__main__':
    main()<|MERGE_RESOLUTION|>--- conflicted
+++ resolved
@@ -101,27 +101,6 @@
         help="file where to store analysis result",
     )
     parser.add_argument(
-<<<<<<< HEAD
-        '--cpp_path',
-        action='store',
-        default='gcc',
-        metavar="PATH",
-        help='C pre-processor [default: gcc]',
-    )
-    parser.add_argument(
-        '--cpp_args',
-        action='store',
-        default='-E',
-        metavar="ARGS",
-        help='C pre-processor arguments [default: -E]',
-    )
-    parser.add_argument(
-        "--headers",
-        action="store",
-        metavar="DIR",
-        help="C headers dir paths, separate by comma",
-    )
-    parser.add_argument(
         "--logfile",
         action="store",
         metavar="FILE",
@@ -129,9 +108,6 @@
     )
     parser.add_argument(
         "--fin",
-=======
-        "--no_save",
->>>>>>> c671bbdd
         action='store_true',
         help="ensure analysis completion in all cases"
     )
@@ -144,11 +120,6 @@
         "--loop",
         action='store_true',
         help="run loop analysis"
-    )
-    parser.add_argument(
-        "--no_cpp",
-        action='store_true',
-        help="disable C pre-processor"
     )
     parser.add_argument(
         "--no_save",
