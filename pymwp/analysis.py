--- conflicted
+++ resolved
@@ -519,68 +519,4 @@
                 [Monomial(scalar, [(val, index)])
                  for val, scalar in enumerate(p2_scalars)]))
 
-<<<<<<< HEAD
-        return index + 1, vector
-
-    @staticmethod
-    def parse_c_file(
-            file: str, use_cpp: bool, cpp_path: str, cpp_args: str
-    ) -> c_ast:
-        """Parse C file using pycparser.
-
-        Arguments:
-            file: path to C file
-            use_cpp: Set to True if you want to execute the C pre-processor
-                on the file prior to parsing it.
-            cpp_path: If use_cpp is True, this is the path to 'cpp' on your
-                system. If no path is provided, it attempts to just execute
-                'cpp', so it must be in your PATH.
-            cpp_args: If use_cpp is True, set this to the command line
-                arguments strings to cpp. Be careful with quotes - it's best
-                to pass a raw string (r'') here. If several arguments are
-                required, pass a list of strings.
-
-        Returns:
-            Generated AST
-        """
-        try:
-            ast = parse_file(file, use_cpp, cpp_path, cpp_args)
-            if use_cpp:
-                info = f'parsed with preprocessor: {cpp_path} {cpp_args}'
-            else:
-                info = 'parsed without preprocessor'
-            logger.debug(info)
-            return ast
-        except CalledProcessError:
-            logger.error('Failed to parse C file. Terminating.')
-            sys.exit(1)
-
-    @staticmethod
-    def validate_ast(ast: c_ast) -> None:
-        """Check if successfully parsed AST can be analyzed.
-
-        Here we check that the C input file contains some source code
-        (has body) and that that body is not empty (has block_items).
-        These types of inputs do not cause the parser to error, so we
-        need to check these separately from parse error.
-
-        If the input is invalid terminate immediately.
-
-        Ref: [issue #4](https://github.com/seiller/pymwp/issues/4)
-
-        Arguments:
-            ast: AST object
-        """
-
-        # "noqa: E127" means ignore the indent on this since
-        # editor and linter disagree on where it should be, apparently
-        invalid = ast is None or ast.ext is None or len(ast.ext) == 0 or \
-                  ast.ext[0].body is None or \
-                  ast.ext[0].body.block_items is None  # noqa: E127
-
-        if invalid:
-            logger.error('Input C file is invalid or empty.')
-            sys.exit(1)
-=======
-        return index + 1, vector
->>>>>>> 697c49dc
+        return index + 1, vector