\pagebreak

# Introduction

pymwp ("pai m-w-p") is a tool for automatically performing static analysis on programs written in a subset of the C language. <!-- [ˈpaɪ.m.w.p] requires some additional features to typeset correctly.-->
It analyzes resource usage and determines if program variables' growth rates are no more than polynomially related to their inputs sizes.

The theoretical foundations are described in paper the "*mwp-Analysis Improvement and Implementation: Realizing Implicit Computational Complexity*" (cf. ["Learn More"](#learn-more) for additional references and links).
The technique is generic and applicable to any imperative language. 
pymwp is an implementation demonstrating this technique concretely on C programs.
The technique is originally inspired by "*A Flow Calculus of mwp-Bounds for Complexity Analysis*".

This guide explains pymwp usage and behavior through several examples.

## Property of Interest

For an imperative program, the goal is to discover a polynomially bounded data-flow relation, 
between the _initial values_ of the variables (denoted  `X1,...,Xn`) 
and its _final values_ (denoted  `X1',...,Xn'`).

For a program written in C language, this property can be presented as follows.   

```c
void main(int X1, int X2, int X3){
   // initial values  ↑

   /*
    * various commands involving
    * variables X1, X2, X3
    */

   // X1', X2', X3' (final values)
}
```

Question: $\forall n$, is $\texttt{X}_n \rightsquigarrow \texttt{X}_n^\prime$ polynomially bounded in inputs? 

We answer this question using the mwp-flow analysis, implemented in the pymwp static analyzer.

## What mwp-flow Analysis Computes

The mwp-flow analysis works to establish a polynomial growth bound for input variables by applying inference rules to program's commands.

Internally, the analysis tracks _coefficients_ representing _dependencies_ between program's variables.
These coefficients (or "flows") are $0, m, w, p$ and $\infty$.
They characterize how data flows between variables.

* $0$ --- no dependency
* $m$ --- maximal (of linear)
* $w$ --- weak polynomial
* $p$ --- polynomial
* $\infty$ --- infinite

with ordering:  $0 < m < w < p < \infty$.
The analysis name also comes from these coefficients.

After analysis, two outcomes are possible.
(A) The program's variables values can be bounded by a polynomial in the input's values, or (B) the analysis determines it is impossible to establish such a bound.
Due to non-determinism, many derivation paths need to be explored to determine this result.

The analysis succeeds if -- for some derivation -- no pair of variables is characterized by $\infty$-flow.
That is, obtaining an $\infty$-free derivation implies existence of a polynomial growth bound; 
i.e., the program has the property of interest, or we can say that the program is _derivable_.
The soundness theorem of the mwp-calculus guarantees that if such derivation exists, the program variables' value growth is polynomially bounded in inputs.

Program fails the analysis if every derivation contains an $\infty$ coefficient.
Then it is not possible to establish polynomial growth bound.
For these programs, pymwp reports an $\infty$-result.

## Interpreting mwp-Bounds

If the analysis is successful, i.e., polynomial growth bound exists, it is represented using an _mwp-bound_.

An mwp-bound is a number theoretic expression of form: $\text{max}(\vec x, poly_1(\vec y)) + poly_2(\vec z)$.

Disjoint variable lists $\vec x$, $\vec y$ and $\vec z$ capture dependencies of an input variable.
Dependencies characterized by $m$-flow are in $\vec x$, $w$-flow in $\vec y$, and $p$-flow in $\vec z$.
The polynomials $poly_1$ and $poly_2$ are built up from constants, variables, and operators $+$ and $\times$.
Each variable list may be empty and $poly_1$ and $poly_2$ may not be present.

For multiple input variables, the result is a conjunction of mwp-bounds, one for each input variable.

**Example 1.** Assume program has one input variable named $\texttt{X}$, and we have obtained a bound: $\texttt{X}' \leq \texttt{X}$.   
The bound expression means the final value $\texttt{X}'$ depends only on its own initial value $\texttt{X}$.

<<<<<<< HEAD
**Example 2.** Assume program has two inputs, $\texttt{X}$ and $\texttt{Y}$,
and we obtained a bound: $\texttt{X}' \leq \texttt{X} \land \texttt{Y}' \leq \text{max}(\texttt{X}, 0) + \texttt{Y}$.
 
- Final value $\texttt{X}'$ depends on its own initial value $\texttt{X}$.
- Final value $\texttt{Y}'$ depends on initial values of inputs $\texttt{X}$ and $\texttt{Y}$.
- The expression can be simplified to $\texttt{X}' \leq \texttt{X} \land \texttt{Y}' \leq \texttt{X} + \texttt{Y}$.

=======
- Assume program has two inputs, $\texttt{X}$ and $\texttt{Y}$.
- Final value $\texttt{X}'$ depends on its own input $\texttt{X}$.
- Final value $\texttt{Y}'$ depends on inputs $\texttt{X}$ and $\texttt{Y}$.
- The expression can be simplified to: $\texttt{X}' \leq \texttt{X} \land \texttt{Y}' \leq \texttt{X} + \texttt{Y}$.
>>>>>>> 8244aeb8
<|MERGE_RESOLUTION|>--- conflicted
+++ resolved
@@ -83,17 +83,9 @@
 **Example 1.** Assume program has one input variable named $\texttt{X}$, and we have obtained a bound: $\texttt{X}' \leq \texttt{X}$.   
 The bound expression means the final value $\texttt{X}'$ depends only on its own initial value $\texttt{X}$.
 
-<<<<<<< HEAD
 **Example 2.** Assume program has two inputs, $\texttt{X}$ and $\texttt{Y}$,
 and we obtained a bound: $\texttt{X}' \leq \texttt{X} \land \texttt{Y}' \leq \text{max}(\texttt{X}, 0) + \texttt{Y}$.
  
 - Final value $\texttt{X}'$ depends on its own initial value $\texttt{X}$.
 - Final value $\texttt{Y}'$ depends on initial values of inputs $\texttt{X}$ and $\texttt{Y}$.
 - The expression can be simplified to $\texttt{X}' \leq \texttt{X} \land \texttt{Y}' \leq \texttt{X} + \texttt{Y}$.
-
-=======
-- Assume program has two inputs, $\texttt{X}$ and $\texttt{Y}$.
-- Final value $\texttt{X}'$ depends on its own input $\texttt{X}$.
-- Final value $\texttt{Y}'$ depends on inputs $\texttt{X}$ and $\texttt{Y}$.
-- The expression can be simplified to: $\texttt{X}' \leq \texttt{X} \land \texttt{Y}' \leq \texttt{X} + \texttt{Y}$.
->>>>>>> 8244aeb8
